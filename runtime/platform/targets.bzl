load("@fbsource//xplat/executorch/build:runtime_wrapper.bzl", "runtime")
load(":log.bzl", "get_et_logging_flags")

def _select_pal(dict_):
    """Returns an element of `dict_` based on the value of the
    `executorch.pal_default` build config value. Fails if no corresponding entry
    exists.
    """
    # buck2 check target platform
    # check config//os:
    if host_info().os.is_windows:
        pal_default = native.read_config("executorch", "pal_default", "windows")
    else:
        pal_default = native.read_config("executorch", "pal_default", "posix")
    if not pal_default in dict_:
        fail("Missing key for executorch.pal_default value '{}' in dict '{}'".format(pal_default, dict_))
    return dict_[pal_default]

def profiling_enabled():
    return native.read_config("executorch", "prof_enabled", "false") == "true"

def get_profiling_flags():
    profiling_flags = []
    if profiling_enabled():
        profiling_flags += ["-DPROFILING_ENABLED"]
    prof_buf_size = native.read_config("executorch", "prof_buf_size", None)
    if prof_buf_size != None:
        if not profiling_enabled():
            fail("Cannot set profiling buffer size without enabling profiling first.")
        profiling_flags += ["-DMAX_PROFILE_EVENTS={}".format(prof_buf_size), "-DMAX_MEM_PROFILE_EVENTS={}".format(prof_buf_size)]
    num_prof_blocks = native.read_config("executorch", "num_prof_blocks", None)
    if num_prof_blocks != None:
        if not profiling_enabled():
            fail("Cannot configure number of profiling blocks without enabling profiling first.")
        profiling_flags += ["-DMAX_PROFILE_BLOCKS={}".format(num_prof_blocks)]
    return profiling_flags

def define_common_targets():
    """Defines targets that should be shared between fbcode and xplat.

    The directory containing this targets.bzl file should also contain both
    TARGETS and BUCK files that call this function.
    """

    # Default implementations of pal functions. These are weak symbols, so
    # client defined implementations will overide them.
    runtime.cxx_library(
        name = "platform_private",
        srcs = _select_pal({
<<<<<<< HEAD
            "minimal": ["target/Minimal.cpp"],
            "posix": ["target/Posix.cpp"],
            "windows": ["target/Windows.cpp"],
=======
            "minimal": ["default/minimal.cpp"],
            "posix": ["default/posix.cpp"],
>>>>>>> d5fdbd44
        }),
        deps = [
            ":pal_interface",
        ],
        visibility = [
            "//executorch/core/...",
        ],
        # WARNING: using a deprecated API to avoid being built into a shared
        # library. In the case of dynamically loading .so library we don't want
        # it to depend on other .so libraries because that way we have to
        # specify library directory path.
        force_static = True,
    )

    # Interfaces for executorch users
    runtime.cxx_library(
        name = "platform",
        exported_headers = [
            "abort.h",
            "assert.h",
            "clock.h",
            "log.h",
            "profiler.h",
            "runtime.h",
        ],
        srcs = [
            "abort.cpp",
            "log.cpp",
            "profiler.cpp",
            "runtime.cpp",
        ],
        exported_preprocessor_flags = get_profiling_flags() + get_et_logging_flags(),
        exported_deps = [
            "//executorch/runtime/platform:pal_interface",
            ":compiler",
            ":platform_private",
        ],
        visibility = [
            "//executorch/...",
            "@EXECUTORCH_CLIENTS",
        ],
        # WARNING: using a deprecated API to avoid being built into a shared
        # library. In the case of dynamically loading so library we don't want
        # it to depend on other so libraries because that way we have to
        # specify library directory path.
        force_static = True,
    )

    # Library for backend implementers to define implementations against.
    runtime.cxx_library(
        name = "pal_interface",
        exported_headers = [
            "platform.h",
            "system.h",
            "types.h",
        ],
        exported_deps = [
            ":compiler",
        ],
        exported_preprocessor_flags = select(
            {
                "DEFAULT": [],
                "ovr_config//os:linux": ["-DET_USE_LIBDL"],
                "ovr_config//os:macos": ["-DET_USE_LIBDL"],
                "ovr_config//os:windows": ["-DET_USE_WINAPI"],
            },
        ),
        visibility = [
            "//executorch/...",
            "@EXECUTORCH_CLIENTS",
        ],
    )

    # Common compiler directives such as 'unlikely' or 'deprecated'
    runtime.cxx_library(
        name = "compiler",
        exported_headers = [
            "compiler.h",
        ],
        visibility = [
            "//executorch/...",
            "@EXECUTORCH_CLIENTS",
        ],
    )<|MERGE_RESOLUTION|>--- conflicted
+++ resolved
@@ -47,14 +47,9 @@
     runtime.cxx_library(
         name = "platform_private",
         srcs = _select_pal({
-<<<<<<< HEAD
-            "minimal": ["target/Minimal.cpp"],
-            "posix": ["target/Posix.cpp"],
-            "windows": ["target/Windows.cpp"],
-=======
             "minimal": ["default/minimal.cpp"],
             "posix": ["default/posix.cpp"],
->>>>>>> d5fdbd44
+            "windows": ["target/Windows.cpp"],
         }),
         deps = [
             ":pal_interface",

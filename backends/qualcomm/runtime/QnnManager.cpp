/*
 * Copyright (c) Qualcomm Innovation Center, Inc.
 * All rights reserved.
 *
 * This source code is licensed under the BSD-style license found in the
 * LICENSE file in the root directory of this source tree.
 */
#include <executorch/backends/qualcomm/runtime/QnnManager.h>
#include <executorch/backends/qualcomm/runtime/SharedBuffer.h>
#include <executorch/backends/qualcomm/runtime/Utils.h>
#include <executorch/backends/qualcomm/runtime/backends/QnnBackendCommon.h>
#include <executorch/backends/qualcomm/runtime/backends/QnnImplementation.h>
#include <executorch/extension/tensor/tensor.h>
#include <algorithm>
#include <cstdlib>
#include <cstring>
#include <fstream>
#include <string>

namespace torch {
namespace executor {
namespace qnn {

bool CompareExportedInput(
    const std::shared_ptr<TensorWrapper>& a,
    const std::shared_ptr<TensorWrapper>& b) {
  // Using the order of the nodes as external_id in AOT
  // to extract the right arg from *args at runtime
  int numA = std::stoi(a->GetName().substr(a->GetName().find('_') + 1));
  int numB = std::stoi(b->GetName().substr(b->GetName().find('_') + 1));
  return numA < numB;
}

QnnManager::~QnnManager() {
  backend_params_ptr_.reset(new BackendConfigParameters());
  logger_.reset();
  qnn_loaded_backend_.TerminateAllBackends();
}

QnnManager::QnnManager(
    const QnnExecuTorchOptions* options,
    const QnnExecuTorchContextBinary& qnn_executorch_context_binary)
    : qnn_context_blob_(qnn_executorch_context_binary),
      qnn_loaded_backend_(""),
      // options' life cycle is decided by compiler specs which is
      // kept by executorch runtime framework
      // please pay attention to any potential seg fault
      options_(options) {
  QnnExecuTorchBackendType backend_type =
      options->backend_options()->backend_type();
  std::string library_path = options->library_path()->str();

  if (options->log_level() >= QnnExecuTorchLogLevel::kLogLevelInfo) {
    QNN_EXECUTORCH_LOG_INFO(
        "soc_model in soc_info: %s",
        EnumNameQcomChipset(options_->soc_info()->soc_model()));
    QNN_EXECUTORCH_LOG_INFO(
        "backend_type: %s", EnumNameQnnExecuTorchBackendType(backend_type));
    QNN_EXECUTORCH_LOG_INFO("graph_name: %s", options_->graph_name()->c_str());
    QNN_EXECUTORCH_LOG_INFO("library_path: %s", library_path.c_str());
    QNN_EXECUTORCH_LOG_INFO("dump intermediate outputs: %s", IsTensorDump());
    QNN_EXECUTORCH_LOG_INFO(
        "log_level: %s", EnumNameQnnExecuTorchLogLevel(options_->log_level()));
    QNN_EXECUTORCH_LOG_INFO(
        "profile_level: %s",
        EnumNameQnnExecuTorchProfileLevel(options_->profile_level()));
    QNN_EXECUTORCH_LOG_INFO(
        "the size of qnn context binary: %d",
        qnn_executorch_context_binary.nbytes);
    QNN_EXECUTORCH_LOG_INFO(
        "Is on-device graph construction: %d", options->online_prepare());
    QNN_EXECUTORCH_LOG_INFO(
        "Enable shared buffer: %d", options->shared_buffer());
  }

  if (library_path.empty()) {
    switch (backend_type) {
      case QnnExecuTorchBackendType::kHtpBackend:
        library_path = htp_library_name_;
        break;
      case QnnExecuTorchBackendType::kDspBackend:
        library_path = dsp_library_name_;
        break;
      case QnnExecuTorchBackendType::kGpuBackend:
        library_path = gpu_library_name_;
        break;
      default:
        QNN_EXECUTORCH_LOG_ERROR("Unknown backend type: %d", backend_type);
        break;
    }
  }
  qnn_loaded_backend_ = QnnImplementation(library_path);
  backend_params_ptr_ = std::make_unique<BackendConfigParameters>();
}

Error QnnManager::LoadQnnLibrary() {
  Error ret = qnn_loaded_backend_.Load(nullptr);
  return ret;
}

Error QnnManager::PreRegisterMem() {
  SharedBuffer& shared_buffer_manager = SharedBuffer::GetSharedBufferManager();
  for (const auto info : shared_buffer_manager.GetCustomMemTensorInfoSet()) {
    void* unaligned_custom_mem_base =
        shared_buffer_manager.GetUnAlignedAddr(info.custom_mem);

    size_t tensor_offset = (static_cast<char*>(info.custom_mem) -
                            static_cast<char*>(unaligned_custom_mem_base)) +
        info.pos;
    size_t total_custom_mem_size =
        shared_buffer_manager.GetAllocatedSize(info.custom_mem);

    int32_t mem_fd = shared_buffer_manager.MemToFd(unaligned_custom_mem_base);
    if (mem_fd == -1) {
      QNN_EXECUTORCH_LOG_WARN(
          "PreRegisterMem failed to get file descriptor.",
          "custom_mem: %p",
          "tensor_addr: %p",
          "pos: %uz",
          "tensor_bytes: %uz",
          "shape: %p",
          "rank: %zu",
          "qnn_dtype: %X",
          info.custom_mem,
          info.tensor_addr,
          info.pos,
          info.tensor_bytes,
          info.shape,
          info.rank,
          info.dtype);
      return Error::Internal;
    }

    ET_CHECK_OR_RETURN_ERROR(
        backend_params_ptr_->qnn_mem_manager_ptr_->PreRegisterCustomMemHandle(
            mem_fd,
            unaligned_custom_mem_base,
            total_custom_mem_size,
            tensor_offset,
            info) == Error::Ok,
        Internal,
        "Fail to register to shared memory.");
  }
  return Error::Ok;
}

Error QnnManager::RegisterMem(
    void* data_ptr,
    const std::shared_ptr<TensorWrapper>& tensor_wrapper) {
  SharedBuffer& shared_buffer_manager = SharedBuffer::GetSharedBufferManager();
  // Not enable shared buffer
  if (!options_->shared_buffer())
    return Error::Internal;

  if (backend_params_ptr_->qnn_mem_manager_ptr_ == nullptr) {
    QNN_EXECUTORCH_LOG_WARN(
        "Backend %s doesn't supported shared buffer.",
        EnumNameQnnExecuTorchBackendType(
            options_->backend_options()->backend_type()));
    return Error::Internal;
  }

  void* custom_mem_base = shared_buffer_manager.GetCustomMemBase(data_ptr);
  if (custom_mem_base != nullptr) {
    return RegisterCustomMem(data_ptr, custom_mem_base, tensor_wrapper);
  }
  return RegisterIonMem(data_ptr, tensor_wrapper);
}

Error QnnManager::RegisterIonMem(
    void* data_ptr,
    const std::shared_ptr<TensorWrapper>& tensor_wrapper) {
  SharedBuffer& shared_buffer_manager = SharedBuffer::GetSharedBufferManager();
  if (!shared_buffer_manager.IsAllocated(data_ptr)) {
    // It means two scenarios here:
    // 1. the input and output partitioned graph
    // 2. Actually, user doesn't allocate shared buffer with
    // QnnExecuTorchAllocCustomMem API
    return Error::Internal;
  } else if (backend_params_ptr_->qnn_mem_manager_ptr_->IsRegistered(
                 tensor_wrapper->GetMemHandle(), data_ptr)) {
    if (options_->log_level() >= QnnExecuTorchLogLevel::kLogLevelInfo)
      QNN_EXECUTORCH_LOG_INFO(
          "Tensor name %s has been registered shared memory.",
          tensor_wrapper->GetName().c_str());
    return Error::Ok;
  }

  int32_t mem_fd = shared_buffer_manager.MemToFd(data_ptr);
  if (mem_fd == -1) {
    QNN_EXECUTORCH_LOG_WARN(
        "Tensor name %s is failed to get file descriptor.",
        tensor_wrapper->GetName().c_str());
    return Error::Internal;
  }
  ET_CHECK_OR_RETURN_ERROR(
      backend_params_ptr_->qnn_mem_manager_ptr_->RegisterIonMem(
          tensor_wrapper, mem_fd, data_ptr) == Error::Ok,
      Internal,
      "Fail to register to shared memory.");

  return Error::Ok;
}

Error QnnManager::RegisterCustomMem(
    void* data_ptr,
    void* custom_mem_base,
    const std::shared_ptr<TensorWrapper>& tensor_wrapper) {
  if (backend_params_ptr_->qnn_mem_manager_ptr_->IsRegistered(
          tensor_wrapper->GetMemHandle(), data_ptr)) {
    if (options_->log_level() >= QnnExecuTorchLogLevel::kLogLevelInfo)
      QNN_EXECUTORCH_LOG_INFO(
          "Tensor name %s has been registered shared memory.",
          tensor_wrapper->GetName().c_str());
    return Error::Ok;
  }

  CustomMemTensorInfo info{
      custom_mem_base,
      data_ptr,
      static_cast<size_t>(
          static_cast<char*>(data_ptr) - static_cast<char*>(custom_mem_base)),
      tensor_wrapper->GetBytes(),
      tensor_wrapper->GetDims(),
      tensor_wrapper->GetRank(),
      qnn_dtype_to_scalar_type_[tensor_wrapper->GetDataType()]};

  Qnn_MemHandle_t pre_registered_handle =
      backend_params_ptr_->qnn_mem_manager_ptr_->GetPreRegisteredHandle(info);
  if (pre_registered_handle != nullptr) {
    if (options_->log_level() >= QnnExecuTorchLogLevel::kLogLevelInfo) {
      QNN_EXECUTORCH_LOG_INFO(
          "Tensor name %s found a pre-registered memHandle.",
          tensor_wrapper->GetName().c_str());
    }
    return backend_params_ptr_->qnn_mem_manager_ptr_->SetMemHandle(
        tensor_wrapper, data_ptr, pre_registered_handle);
  }

  SharedBuffer& shared_buffer_manager = SharedBuffer::GetSharedBufferManager();
  void* unaligned_custom_mem_base =
      shared_buffer_manager.GetUnAlignedAddr(custom_mem_base);

  size_t tensor_offset = static_cast<char*>(custom_mem_base) -
      static_cast<char*>(unaligned_custom_mem_base) + info.pos;
  size_t total_custom_mem_size =
      shared_buffer_manager.GetAllocatedSize(custom_mem_base);

  int32_t mem_fd = shared_buffer_manager.MemToFd(unaligned_custom_mem_base);
  if (mem_fd == -1) {
    QNN_EXECUTORCH_LOG_WARN(
        "Tensor name %s failed to get file descriptor.",
        tensor_wrapper->GetName().c_str());
    return Error::Internal;
  }

  ET_CHECK_OR_RETURN_ERROR(
      backend_params_ptr_->qnn_mem_manager_ptr_->RegisterCustomMem(
          tensor_wrapper,
          mem_fd,
          data_ptr,
          unaligned_custom_mem_base,
          total_custom_mem_size,
          tensor_offset) == Error::Ok,
      Internal,
      "Fail to register to shared memory.");

  return Error::Ok;
}

Error QnnManager::Init() {
  ET_CHECK_OR_RETURN_ERROR(
      LoadQnnLibrary() == Error::Ok, Internal, "Fail to load Qnn library");
  logger_ = std::make_unique<QnnLogger>(
      qnn_loaded_backend_, LoggingCallback, options_->log_level());
  if (backend_params_ptr_->backend_init_state_ ==
      BackendInitializeState::UNINITIALIZED) {
    QNN_EXECUTORCH_LOG_INFO(
        "Initialize Qnn backend "
        "parameters for Qnn executorch backend type %d",
        options_->backend_options()->backend_type());
    backend_params_ptr_ = QnnBackendFactory().Create(
        qnn_loaded_backend_, logger_.get(), qnn_context_blob_, options_);
    ET_CHECK_OR_RETURN_ERROR(
        backend_params_ptr_ != nullptr, Internal, "Failed to load Qnn backend.")
    ET_CHECK_OR_RETURN_ERROR(
        backend_params_ptr_->qnn_backend_ptr_->Configure() == Error::Ok,
        Internal,
        "Fail to configure Qnn backend");
    ET_CHECK_OR_RETURN_ERROR(
        backend_params_ptr_->qnn_device_ptr_->Configure() == Error::Ok,
        Internal,
        "Fail to configure Qnn device");
    ET_CHECK_OR_RETURN_ERROR(
        backend_params_ptr_->qnn_context_ptr_->Configure() == Error::Ok,
        Internal,
        "Fail to configure Qnn context");
    ET_CHECK_OR_RETURN_ERROR(
        backend_params_ptr_->qnn_graph_ptr_->Configure() == Error::Ok,
        Internal,
        "Fail to configure Qnn graph");
    backend_params_ptr_->backend_init_state_ =
        BackendInitializeState::INITIALIZED;
  }

#if defined(__aarch64__)
  ET_CHECK_OR_RETURN_ERROR(
      PreRegisterMem() == Error::Ok,
      Internal,
      "Fail to pre register custom memory handle");
#endif
  return Error::Ok;
}

Error QnnManager::AllocateTensor() {
  std::vector<Qnn_Tensor_t> input_tensors =
      backend_params_ptr_->qnn_context_ptr_->GetGraphInputs();
  std::vector<Qnn_Tensor_t> output_tensors =
      backend_params_ptr_->qnn_context_ptr_->GetGraphOutputs();

  for (auto& tensor : input_tensors) {
    std::shared_ptr<TensorWrapper> tensor_wrapper = CreateTensorWrapper(tensor);
    tensor_wrapper->UpdateQnnTensorMeta(tensor);
    input_tensors_.emplace_back(std::move(tensor_wrapper));
  }
  if (!options_->is_from_context_binary()) {
    std::sort(
        input_tensors_.begin(), input_tensors_.end(), CompareExportedInput);
  }
  for (size_t i = 0; i < output_tensors.size(); ++i) {
    std::shared_ptr<TensorWrapper> tensor_wrapper =
        CreateTensorWrapper(output_tensors[i]);
    tensor_wrapper->UpdateQnnTensorMeta(output_tensors[i]);
    const std::string& tensor_name = tensor_wrapper->GetName();
    // this is required by identifying shared buffer mechanism
    // info might be missed if context binary came from qnn_converter
    if (options_->is_from_context_binary() &&
        tensor_name.find("output_") == std::string::npos) {
      tensor_wrapper->SetName("output_" + tensor_name);
    }
    if (IsTensorDump()) {
      tensor_wrapper->AllocateDataBuffer();
    }
    output_tensors_.emplace_back(std::move(tensor_wrapper));
  }
  return Error::Ok;
}

Error QnnManager::AllocateTensor(
    std::vector<std::shared_ptr<TensorWrapper>>& inputs,
    std::vector<std::shared_ptr<TensorWrapper>>& outputs) {
  input_tensors_ = std::move(inputs);
  for (auto& output_tensor : outputs) {
    if (IsTensorDump()) {
      output_tensor->AllocateDataBuffer();
    }
  }
  if (!options_->is_from_context_binary()) {
    std::sort(
        input_tensors_.begin(), input_tensors_.end(), CompareExportedInput);
  }
  output_tensors_ = std::move(outputs);
  return Error::Ok;
}

Error QnnManager::Execute(
    const std::vector<Qnn_Tensor_t>& input_tensor_structs,
    std::vector<Qnn_Tensor_t>& output_tensor_structs,
    EventTracer* event_tracer) {
  Qnn_ErrorHandle_t error = QNN_SUCCESS;

  error = backend_params_ptr_->qnn_graph_ptr_->GraphExecute(
      input_tensor_structs, output_tensor_structs);

  if (error != QNN_SUCCESS) {
    QNN_EXECUTORCH_LOG_ERROR(
        "qnn_graph_execute failed. Error %d", QNN_GET_ERROR_CODE(error));
    return Error::Internal;
  }
  if (IsTensorDump()) {
    // TODO: Need to handle the graph which is partitioned.
    // Maybe we could use graph name.
    for (std::size_t out_idx = 0; out_idx < output_tensor_structs.size();
         ++out_idx) {
      const Qnn_Tensor_t& output_tensor = output_tensor_structs[out_idx];
      std::vector<exec_aten::SizesType> sizes(
          QNN_VER_PTR(output_tensor)->dimensions,
          QNN_VER_PTR(output_tensor)->dimensions +
              QNN_VER_PTR(output_tensor)->rank);

      auto dump_tensor = executorch::extension::from_blob(
          QNN_VER_PTR(output_tensor)->clientBuf.data,
          sizes,
          qnn_dtype_to_scalar_type_[QNN_VER_PTR(output_tensor)->dataType]);

      torch::executor::event_tracer_log_output_delegate<exec_aten::Tensor>(
          event_tracer,
          QNN_VER_PTR(output_tensor)->name,
          /*delegate_debug_id=*/static_cast<torch::executor::DebugHandle>(-1),
          *dump_tensor);
    }
  }

  return Error::Ok;
}

Error QnnManager::ProfileExecuteData(EventTracer* event_tracer) {
  Qnn_ErrorHandle_t error = QNN_SUCCESS;
  if (options_->profile_level() != QnnExecuTorchProfileLevel::kProfileOff) {
    error =
        backend_params_ptr_->qnn_graph_ptr_->ProfileExecuteData(event_tracer);
    if (error != QNN_SUCCESS) {
      QNN_EXECUTORCH_LOG_ERROR(
          " Failed to profile. Error %d", QNN_GET_ERROR_CODE(error));
      return Error::Internal;
    }
  }
  return Error::Ok;
}

void QnnManager::Destroy() {
  QNN_EXECUTORCH_LOG_INFO("Destroy Qnn backend parameters");
  backend_params_ptr_.reset(new BackendConfigParameters());
  logger_.reset();

  qnn_loaded_backend_.TerminateAllBackends();
}

bool QnnManager::IsNodeSupportedByBackend(
    std::vector<std::shared_ptr<OpWrapper>>& op_wrappers) {
  Qnn_ErrorHandle_t error = QNN_SUCCESS;

  for (std::shared_ptr<OpWrapper>& op_wrapper : op_wrappers) {
    for (const auto& param : op_wrapper->GetParams()) {
      // unused?
      // auto* p_tensor_param = dynamic_cast<TensorParamWrapper*>(param.get());
      if (param->PopulateQnnParam() != Error::Ok) {
        QNN_EXECUTORCH_LOG_WARN(
            "Qnn Backend op validation failed "
            "with PopulateQnnParam: %d",
            QNN_GET_ERROR_CODE(error));
        return false;
      }
    }

    error = backend_params_ptr_->qnn_backend_ptr_->BackendValidateOpConfig(
        op_wrapper->GetOpConfig());
    if (error != QNN_SUCCESS) {
      QNN_EXECUTORCH_LOG_WARN(
          "Qnn Backend op validation failed with error: %d",
          QNN_GET_ERROR_CODE(error));

      return false;
    }
  }
  return true;
}

Error QnnManager::Compile(
    std::vector<std::shared_ptr<OpWrapper>>& op_wrappers,
    QnnExecuTorchContextBinary& qnn_executorch_context_binary) {
  Qnn_ErrorHandle_t error = QNN_SUCCESS;

  for (std::shared_ptr<OpWrapper>& op_wrapper : op_wrappers) {
    for (const auto& tensor_wrapper : op_wrapper->GetInputTensors()) {
      ET_CHECK_OR_RETURN_ERROR(
          backend_params_ptr_->qnn_graph_ptr_->EnsureTensorInQnnGraph(
              tensor_wrapper) == Error::Ok,
          Internal,
          "Tensor name %s isn't added to Qnn Graph",
          tensor_wrapper->GetName().c_str());
    }

    for (const auto& tensor_wrapper : op_wrapper->GetOutputTensors()) {
      ET_CHECK_OR_RETURN_ERROR(
          backend_params_ptr_->qnn_graph_ptr_->EnsureTensorInQnnGraph(
              tensor_wrapper) == Error::Ok,
          Internal,
          "Tensor name %s isn't added to Qnn Graph",
          tensor_wrapper->GetName().c_str());
    }

    for (const auto& param : op_wrapper->GetParams()) {
      auto* p_tensor_param = dynamic_cast<TensorParamWrapper*>(param.get());
      if (p_tensor_param != nullptr) {
        ET_CHECK_OR_RETURN_ERROR(
            backend_params_ptr_->qnn_graph_ptr_->EnsureTensorInQnnGraph(
                p_tensor_param->GetTensorWrapper()) == Error::Ok,
            Internal,
            "Param tensor name %s isn't added to Qnn Graph",
            p_tensor_param->GetName().c_str());
      }
      ET_CHECK_OR_RETURN_ERROR(
          param->PopulateQnnParam() == Error::Ok,
          Internal,
          "Fail to configure Qnn backend");
    }

    error = backend_params_ptr_->qnn_graph_ptr_->GraphAddNode(
        op_wrapper->GetOpConfig());
    if (error != QNN_SUCCESS) {
      QNN_EXECUTORCH_LOG_ERROR(
          "Failed to add node to Qnn Graph with error: %d",
          QNN_GET_ERROR_CODE(error));
      return Error::Internal;
    }
  }

  error = backend_params_ptr_->qnn_graph_ptr_->GraphFinalize();
  if (error != QNN_SUCCESS) {
    QNN_EXECUTORCH_LOG_ERROR(
        "Failed to finalize Qnn Graph with error: %d",
        QNN_GET_ERROR_CODE(error));
    return Error::Internal;
  }

  // no need to generate extra context binary in online prepare scenario
  if (!IsOnlinePrepare()) {
    ET_CHECK_OR_RETURN_ERROR(
        backend_params_ptr_->qnn_context_ptr_->GetContextBinary(
            qnn_executorch_context_binary) == Error::Ok,
        Internal,
        "Fail to get context binary.");
  }

  return Error::Ok;
};
} // namespace qnn
} // namespace executor
} // namespace torch
<<<<<<< HEAD

#define EXPORT __attribute__((visibility("default")))

EXPORT void* QnnExecuTorchAllocCustomMem(size_t bytes, size_t alignment) {
  using torch::executor::qnn::SharedBuffer;
=======
void* QnnExecuTorchAllocCustomMem(size_t bytes, size_t alignment) {
>>>>>>> d5fdbd44
  void* buffer_ptr =
      torch::executor::qnn::SharedBuffer::GetSharedBufferManager().AllocMem(
          bytes, alignment);
  return buffer_ptr;
}

<<<<<<< HEAD
EXPORT void QnnExecuTorchFreeCustomMem(void* buffer_ptr) {
  using torch::executor::qnn::SharedBuffer;
  SharedBuffer::GetSharedBufferManager().FreeMem(buffer_ptr);
=======
void QnnExecuTorchFreeCustomMem(void* buffer_ptr) {
  torch::executor::qnn::SharedBuffer::GetSharedBufferManager().FreeMem(
      buffer_ptr);
}

void QnnExecuTorchAddCustomMemTensorAddr(void* tensor_addr, void* custom_mem) {
  torch::executor::qnn::SharedBuffer::GetSharedBufferManager()
      .AddCusomMemTensorAddr(tensor_addr, custom_mem);
}

void QnnExecuTorchAddCustomMemTensorInfo(const CustomMemTensorInfo& info) {
  torch::executor::qnn::SharedBuffer::GetSharedBufferManager()
      .AddCusomMemTensorInfo(info);
>>>>>>> d5fdbd44
}<|MERGE_RESOLUTION|>--- conflicted
+++ resolved
@@ -528,38 +528,27 @@
 } // namespace qnn
 } // namespace executor
 } // namespace torch
-<<<<<<< HEAD
 
 #define EXPORT __attribute__((visibility("default")))
 
 EXPORT void* QnnExecuTorchAllocCustomMem(size_t bytes, size_t alignment) {
-  using torch::executor::qnn::SharedBuffer;
-=======
-void* QnnExecuTorchAllocCustomMem(size_t bytes, size_t alignment) {
->>>>>>> d5fdbd44
   void* buffer_ptr =
       torch::executor::qnn::SharedBuffer::GetSharedBufferManager().AllocMem(
           bytes, alignment);
   return buffer_ptr;
 }
 
-<<<<<<< HEAD
 EXPORT void QnnExecuTorchFreeCustomMem(void* buffer_ptr) {
-  using torch::executor::qnn::SharedBuffer;
-  SharedBuffer::GetSharedBufferManager().FreeMem(buffer_ptr);
-=======
-void QnnExecuTorchFreeCustomMem(void* buffer_ptr) {
   torch::executor::qnn::SharedBuffer::GetSharedBufferManager().FreeMem(
       buffer_ptr);
 }
 
-void QnnExecuTorchAddCustomMemTensorAddr(void* tensor_addr, void* custom_mem) {
+EXPORT void QnnExecuTorchAddCustomMemTensorAddr(void* tensor_addr, void* custom_mem) {
   torch::executor::qnn::SharedBuffer::GetSharedBufferManager()
       .AddCusomMemTensorAddr(tensor_addr, custom_mem);
 }
 
-void QnnExecuTorchAddCustomMemTensorInfo(const CustomMemTensorInfo& info) {
+EXPORT void QnnExecuTorchAddCustomMemTensorInfo(const CustomMemTensorInfo& info) {
   torch::executor::qnn::SharedBuffer::GetSharedBufferManager()
       .AddCusomMemTensorInfo(info);
->>>>>>> d5fdbd44
 }
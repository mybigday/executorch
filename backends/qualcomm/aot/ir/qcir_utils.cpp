--- conflicted
+++ resolved
@@ -137,12 +137,8 @@
     case qcir::QuantizeType::AXIS_SCALE_OFFSET: {
       size_t len = param.axisScaleOffsetEncoding.numScaleOffsets;
       axis = param.axisScaleOffsetEncoding.axis;
-<<<<<<< HEAD
+      data.reserve(len);
       for (size_t i = 0; i < len; ++i) {
-=======
-      data.reserve(len);
-      for (uint i = 0; i < len; ++i) {
->>>>>>> d5fdbd44
         data.emplace_back(qcir::ScaleOffset(
             param.axisScaleOffsetEncoding.scaleOffset[i].scale,
             param.axisScaleOffsetEncoding.scaleOffset[i].offset));
